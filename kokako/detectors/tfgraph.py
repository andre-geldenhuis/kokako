--- conflicted
+++ resolved
@@ -91,19 +91,6 @@
             self._input_node, self._output_node = tf.import_graph_def(
                 self._graphdef, return_elements=return_elements)
 
-<<<<<<< HEAD
-        # Restrict tensorflow to a single thread
-        # as  mutex locking begins to dominate the cpu time available
-        # see: https://github.com/tensorflow/tensorflow/issues/583
-        # we have vary meny Tensor flow jobs to run (100s of 1000s) so
-        # internal parallisim is irrelevent anyway.
-        session_config = tf.ConfigProto(
-            intra_op_parallelism_threads=1,
-            inter_op_parallelism_threads=1,
-            session_inter_op_thread_pool = 1)
-
-        self._session = tf.Session(graph=self._graph, config=session_config)
-=======
         self._run_metadata = tf.RunMetadata()
 
         if trace:
@@ -121,7 +108,6 @@
             conf = None
         self._session = tf.Session(graph=self._graph,
                                    config=conf)
->>>>>>> 0b5f7364
 
         # TODO: hacky and fragile
         # at this stage we need to use numpy for ffts on the cpu, so we have to
@@ -154,9 +140,7 @@
         """
         result = self._session.run(self._output_node,
                                    {self._input_node: input_value},
-<<<<<<< HEAD
                                    inter_op_thread_pool=1)
-=======
                                    options=self._run_options,
                                    run_metadata=self._run_metadata)
         if self._trace:
@@ -168,7 +152,6 @@
             # slow
             self._run_options = None
             self._run_metadata = None
->>>>>>> 0b5f7364
         return result
 
     def collect_graph_outputs(self, audio, chunk_size, hop_size=None):
